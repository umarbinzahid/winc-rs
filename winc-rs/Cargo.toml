[package]
name = "wincwifi"
<<<<<<< HEAD
version = "0.1.4"
=======
version = "0.1.6"
>>>>>>> 053d4a0d
edition = "2021"
license = "Apache-2.0"
authors = ["kaidokert <kaidokert@gmail.com>"]
documentation = "https://docs.rs/wincwifi"
description = """
WINC1500 Wifi chip embedded driver
"""
readme = "../README.md"
repository = "https://github.com/kaidokert/winc-rs"
homepage = "https://github.com/kaidokert/winc-rs"
keywords = [
    "embedded",
    "no-std",
    "wifi",
    "winc1500",
    "atwinc1500"
]
categories = [
    "embedded",
    "hardware-support",
    "no-std",
]

[dependencies]
log = {version="0.4.17", default-features = false, optional=true }

# CRC calcs for the over-the-wire firmware
crc-any = { version = "2.4.3", default-features = false }

# Embedded NAL
embedded-nal = "0.9.0"

# TODO: Sparsely used, maybe drop
arrayvec =  { version = "0.7.2", default-features = false }

# TODO: Remove maybe ?
void = { version =  "1", default-features = false }

defmt = { version = "0.3.2", default-features = false, optional=true }

[dev-dependencies]
test-log = "0.2.11"

[features]
std=["dep:log"]
defmt = ["dep:defmt"]
default = ["std"]<|MERGE_RESOLUTION|>--- conflicted
+++ resolved
@@ -1,10 +1,6 @@
 [package]
 name = "wincwifi"
-<<<<<<< HEAD
-version = "0.1.4"
-=======
 version = "0.1.6"
->>>>>>> 053d4a0d
 edition = "2021"
 license = "Apache-2.0"
 authors = ["kaidokert <kaidokert@gmail.com>"]
